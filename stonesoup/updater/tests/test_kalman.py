# -*- coding: utf-8 -*-
"""Test for updater.kalman module"""
import pytest
import numpy as np

from stonesoup.types.detection import Detection
<<<<<<< HEAD
from stonesoup.updater.kalman import (KalmanUpdater,
                                      ExtendedKalmanUpdater,
                                      UnscentedKalmanUpdater)
=======
from stonesoup.updater.kalman import KalmanUpdater,\
    ExtendedKalmanUpdater
>>>>>>> f8676a23
from stonesoup.models.measurement.linear import LinearGaussian
from stonesoup.types import GaussianState, GaussianStatePrediction,\
    GaussianMeasurementPrediction, SingleHypothesis


@pytest.mark.parametrize(
    "UpdaterClass, measurement_model, prediction, measurement",
    [
        (   # Standard Kalman
            KalmanUpdater,
            LinearGaussian(ndim_state=2, mapping=[0],
                           noise_covar=np.array([[0.04]])),
            GaussianStatePrediction(np.array([[-6.45], [0.7]]),
                                    np.array([[4.1123, 0.0013],
                                              [0.0013, 0.0365]])),
            Detection(np.array([[-6.23]]))
        ),
        (   # Extended Kalman
            ExtendedKalmanUpdater,
            LinearGaussian(ndim_state=2, mapping=[0],
                           noise_covar=np.array([[0.04]])),
            GaussianStatePrediction(np.array([[-6.45], [0.7]]),
                                    np.array([[4.1123, 0.0013],
                                              [0.0013, 0.0365]])),
            Detection(np.array([[-6.23]]))
        ),
        (   # Unscented Kalman
            UnscentedKalmanUpdater,
            LinearGaussian(ndim_state=2, mapping=[0],
                           noise_covar=np.array([[0.04]])),
            GaussianStatePrediction(np.array([[-6.45], [0.7]]),
                                    np.array([[4.1123, 0.0013],
                                              [0.0013, 0.0365]])),
            Detection(np.array([[-6.23]]))
        )
    ],
    ids=["standard", "extended", "unscented"]
)
def test_kalman(UpdaterClass, measurement_model, prediction, measurement):

    # Calculate evaluation variables
    eval_measurement_prediction = GaussianMeasurementPrediction(
        measurement_model.matrix()@prediction.mean,
        measurement_model.matrix()@prediction.covar
        @measurement_model.matrix().T
        + measurement_model.covar(),
        cross_covar=prediction.covar@measurement_model.matrix().T)
    kalman_gain = eval_measurement_prediction.cross_covar@np.linalg.inv(
        eval_measurement_prediction.covar)
    eval_posterior = GaussianState(
        prediction.mean
        + kalman_gain@(measurement.state_vector
                       - eval_measurement_prediction.mean),
        prediction.covar
        - kalman_gain@eval_measurement_prediction.covar@kalman_gain.T)

    # Initialise a kalman updater
    updater = UpdaterClass(measurement_model=measurement_model)

    # Get and assert measurement prediction
    measurement_prediction = updater.get_measurement_prediction(prediction)
<<<<<<< HEAD
    assert(np.allclose(measurement_prediction.mean,
                       eval_measurement_prediction.mean,
                       0, atol=1.e-14))
    assert(np.allclose(measurement_prediction.covar,
                       eval_measurement_prediction.covar,
                       0, atol=1.e-14))
    assert(np.allclose(measurement_prediction.cross_covar,
                       eval_measurement_prediction.cross_covar,
                       0, atol=1.e-14))
=======
    assert(np.array_equal(measurement_prediction.mean,
                          eval_measurement_prediction.mean))
    assert(np.array_equal(measurement_prediction.covar,
                          eval_measurement_prediction.covar))
    assert(np.array_equal(measurement_prediction.cross_covar,
                          eval_measurement_prediction.cross_covar))

    # Perform and assert state update (without measurement prediction)
    posterior = updater.update(SingleHypothesis(
        prediction=prediction,
        measurement=measurement))
    assert(np.array_equal(posterior.mean, eval_posterior.mean))
    assert(np.array_equal(posterior.covar, eval_posterior.covar))
    assert(np.array_equal(posterior.hypothesis.prediction, prediction))
    assert (np.array_equal(
        posterior.hypothesis.measurement_prediction.state_vector,
        measurement_prediction.state_vector))
    assert (np.array_equal(posterior.hypothesis.measurement_prediction.covar,
                           measurement_prediction.covar))
    assert(np.array_equal(posterior.hypothesis.measurement, measurement))
    assert(posterior.timestamp == prediction.timestamp)

    # Perform and assert state update
    posterior = updater.update(SingleHypothesis(
        prediction=prediction,
        measurement=measurement,
        measurement_prediction=measurement_prediction))
    assert(np.array_equal(posterior.mean, eval_posterior.mean))
    assert(np.array_equal(posterior.covar, eval_posterior.covar))
    assert(np.array_equal(posterior.hypothesis.prediction, prediction))
    assert (np.array_equal(
        posterior.hypothesis.measurement_prediction.state_vector,
        measurement_prediction.state_vector))
    assert (np.array_equal(posterior.hypothesis.measurement_prediction.covar,
                           measurement_prediction.covar))
    assert(np.array_equal(posterior.hypothesis.measurement, measurement))
    assert(posterior.timestamp == prediction.timestamp)


def test_extendedkalman():

    # Initialise a measurement model
    lg = LinearGaussian(ndim_state=2, mapping=[0],
                        noise_covar=np.array([[0.04]]))

    # Define predicted state
    prediction = GaussianStatePrediction(np.array([[-6.45], [0.7]]),
                                         np.array([[4.1123, 0.0013],
                                                   [0.0013, 0.0365]]))
    measurement = Detection(np.array([[-6.23]]))

    # Calculate evaluation variables
    eval_measurement_prediction = GaussianMeasurementPrediction(
        lg.matrix()@prediction.mean,
        lg.matrix()@prediction.covar@lg.matrix().T+lg.covar(),
        cross_covar=prediction.covar@lg.matrix().T)
    kalman_gain = eval_measurement_prediction.cross_covar@np.linalg.inv(
        eval_measurement_prediction.covar)
    eval_posterior = GaussianState(
        prediction.mean
        + kalman_gain@(measurement.state_vector
                       - eval_measurement_prediction.mean),
        prediction.covar
        - kalman_gain@eval_measurement_prediction.covar@kalman_gain.T)

    # Initialise a kalman updater
    updater = ExtendedKalmanUpdater(measurement_model=lg)

    # Get and asser measurement prediction
    measurement_prediction = updater.get_measurement_prediction(prediction)
    assert(np.array_equal(measurement_prediction.mean,
                          eval_measurement_prediction.mean))
    assert(np.array_equal(measurement_prediction.covar,
                          eval_measurement_prediction.covar))
    assert(np.array_equal(measurement_prediction.cross_covar,
                          eval_measurement_prediction.cross_covar))
>>>>>>> f8676a23

    # Perform and assert state update (without measurement prediction)
    posterior = updater.update(SingleHypothesis(
        prediction=prediction,
        measurement=measurement))
    assert(np.allclose(posterior.mean, eval_posterior.mean, 0, atol=1.e-14))
    assert(np.allclose(posterior.covar, eval_posterior.covar, 0, atol=1.e-14))
    assert(np.array_equal(posterior.hypothesis.prediction, prediction))
    assert (np.allclose(
        posterior.hypothesis.measurement_prediction.state_vector,
        measurement_prediction.state_vector, 0, atol=1.e-14))
    assert (np.allclose(posterior.hypothesis.measurement_prediction.covar,
                        measurement_prediction.covar, 0, atol=1.e-14))
    assert(np.array_equal(posterior.hypothesis.measurement, measurement))
    assert(posterior.timestamp == prediction.timestamp)

    # Perform and assert state update
    posterior = updater.update(SingleHypothesis(
        prediction=prediction,
        measurement=measurement,
        measurement_prediction=measurement_prediction))
    assert(np.allclose(posterior.mean, eval_posterior.mean, 0, atol=1.e-14))
    assert(np.allclose(posterior.covar, eval_posterior.covar, 0, atol=1.e-14))
    assert(np.array_equal(posterior.hypothesis.prediction, prediction))
    assert (np.allclose(
        posterior.hypothesis.measurement_prediction.state_vector,
        measurement_prediction.state_vector, 0, atol=1.e-14))
    assert (np.allclose(posterior.hypothesis.measurement_prediction.covar,
                        measurement_prediction.covar, 0, atol=1.e-14))
    assert(np.array_equal(posterior.hypothesis.measurement, measurement))
    assert(posterior.timestamp == prediction.timestamp)<|MERGE_RESOLUTION|>--- conflicted
+++ resolved
@@ -4,14 +4,9 @@
 import numpy as np
 
 from stonesoup.types.detection import Detection
-<<<<<<< HEAD
 from stonesoup.updater.kalman import (KalmanUpdater,
                                       ExtendedKalmanUpdater,
                                       UnscentedKalmanUpdater)
-=======
-from stonesoup.updater.kalman import KalmanUpdater,\
-    ExtendedKalmanUpdater
->>>>>>> f8676a23
 from stonesoup.models.measurement.linear import LinearGaussian
 from stonesoup.types import GaussianState, GaussianStatePrediction,\
     GaussianMeasurementPrediction, SingleHypothesis
@@ -73,7 +68,6 @@
 
     # Get and assert measurement prediction
     measurement_prediction = updater.get_measurement_prediction(prediction)
-<<<<<<< HEAD
     assert(np.allclose(measurement_prediction.mean,
                        eval_measurement_prediction.mean,
                        0, atol=1.e-14))
@@ -83,84 +77,6 @@
     assert(np.allclose(measurement_prediction.cross_covar,
                        eval_measurement_prediction.cross_covar,
                        0, atol=1.e-14))
-=======
-    assert(np.array_equal(measurement_prediction.mean,
-                          eval_measurement_prediction.mean))
-    assert(np.array_equal(measurement_prediction.covar,
-                          eval_measurement_prediction.covar))
-    assert(np.array_equal(measurement_prediction.cross_covar,
-                          eval_measurement_prediction.cross_covar))
-
-    # Perform and assert state update (without measurement prediction)
-    posterior = updater.update(SingleHypothesis(
-        prediction=prediction,
-        measurement=measurement))
-    assert(np.array_equal(posterior.mean, eval_posterior.mean))
-    assert(np.array_equal(posterior.covar, eval_posterior.covar))
-    assert(np.array_equal(posterior.hypothesis.prediction, prediction))
-    assert (np.array_equal(
-        posterior.hypothesis.measurement_prediction.state_vector,
-        measurement_prediction.state_vector))
-    assert (np.array_equal(posterior.hypothesis.measurement_prediction.covar,
-                           measurement_prediction.covar))
-    assert(np.array_equal(posterior.hypothesis.measurement, measurement))
-    assert(posterior.timestamp == prediction.timestamp)
-
-    # Perform and assert state update
-    posterior = updater.update(SingleHypothesis(
-        prediction=prediction,
-        measurement=measurement,
-        measurement_prediction=measurement_prediction))
-    assert(np.array_equal(posterior.mean, eval_posterior.mean))
-    assert(np.array_equal(posterior.covar, eval_posterior.covar))
-    assert(np.array_equal(posterior.hypothesis.prediction, prediction))
-    assert (np.array_equal(
-        posterior.hypothesis.measurement_prediction.state_vector,
-        measurement_prediction.state_vector))
-    assert (np.array_equal(posterior.hypothesis.measurement_prediction.covar,
-                           measurement_prediction.covar))
-    assert(np.array_equal(posterior.hypothesis.measurement, measurement))
-    assert(posterior.timestamp == prediction.timestamp)
-
-
-def test_extendedkalman():
-
-    # Initialise a measurement model
-    lg = LinearGaussian(ndim_state=2, mapping=[0],
-                        noise_covar=np.array([[0.04]]))
-
-    # Define predicted state
-    prediction = GaussianStatePrediction(np.array([[-6.45], [0.7]]),
-                                         np.array([[4.1123, 0.0013],
-                                                   [0.0013, 0.0365]]))
-    measurement = Detection(np.array([[-6.23]]))
-
-    # Calculate evaluation variables
-    eval_measurement_prediction = GaussianMeasurementPrediction(
-        lg.matrix()@prediction.mean,
-        lg.matrix()@prediction.covar@lg.matrix().T+lg.covar(),
-        cross_covar=prediction.covar@lg.matrix().T)
-    kalman_gain = eval_measurement_prediction.cross_covar@np.linalg.inv(
-        eval_measurement_prediction.covar)
-    eval_posterior = GaussianState(
-        prediction.mean
-        + kalman_gain@(measurement.state_vector
-                       - eval_measurement_prediction.mean),
-        prediction.covar
-        - kalman_gain@eval_measurement_prediction.covar@kalman_gain.T)
-
-    # Initialise a kalman updater
-    updater = ExtendedKalmanUpdater(measurement_model=lg)
-
-    # Get and asser measurement prediction
-    measurement_prediction = updater.get_measurement_prediction(prediction)
-    assert(np.array_equal(measurement_prediction.mean,
-                          eval_measurement_prediction.mean))
-    assert(np.array_equal(measurement_prediction.covar,
-                          eval_measurement_prediction.covar))
-    assert(np.array_equal(measurement_prediction.cross_covar,
-                          eval_measurement_prediction.cross_covar))
->>>>>>> f8676a23
 
     # Perform and assert state update (without measurement prediction)
     posterior = updater.update(SingleHypothesis(
